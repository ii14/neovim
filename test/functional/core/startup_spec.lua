local helpers = require('test.functional.helpers')(after_each)
local Screen = require('test.functional.ui.screen')

local clear = helpers.clear
local command = helpers.command
local eq = helpers.eq
local eval = helpers.eval
local feed = helpers.feed
local funcs = helpers.funcs
local mkdir = helpers.mkdir
local nvim_prog = helpers.nvim_prog
local nvim_set = helpers.nvim_set
local read_file = helpers.read_file
local retry = helpers.retry
local rmdir = helpers.rmdir
local sleep = helpers.sleep
local iswin = helpers.iswin
local write_file = helpers.write_file

describe('startup', function()
  before_each(function()
    clear()
    os.remove('Xtest_startup_ttyout')
  end)
  after_each(function()
    os.remove('Xtest_startup_ttyout')
  end)

  it('pipe at both ends: has("ttyin")==0 has("ttyout")==0', function()
    -- system() puts a pipe at both ends.
    local out = funcs.system({ nvim_prog, '-u', 'NONE', '-i', 'NONE', '--headless',
                               '--cmd', nvim_set,
                               '-c', [[echo has('ttyin') has('ttyout')]],
                               '+q' })
    eq('0 0', out)
  end)
  it('with --embed: has("ttyin")==0 has("ttyout")==0', function()
    local screen = Screen.new(25, 3)
    -- Remote UI connected by --embed.
    screen:attach()
    command([[echo has('ttyin') has('ttyout')]])
    screen:expect([[
      ^                         |
      ~                        |
      0 0                      |
    ]])
  end)
  it('in a TTY: has("ttyin")==1 has("ttyout")==1', function()
    local screen = Screen.new(25, 4)
    screen:attach()
    if iswin() then
      command([[set shellcmdflag=/s\ /c shellxquote=\"]])
    end
    -- Running in :terminal
    command([[exe printf("terminal %s -u NONE -i NONE --cmd \"]]
            ..nvim_set..[[\"]]
            ..[[ -c \"echo has('ttyin') has('ttyout')\""]]
            ..[[, shellescape(v:progpath))]])
    screen:expect([[
      ^                         |
      ~                        |
      1 1                      |
                               |
    ]])
  end)
  it('output to pipe: has("ttyin")==1 has("ttyout")==0', function()
    if iswin() then
      command([[set shellcmdflag=/s\ /c shellxquote=\"]])
    end
    -- Running in :terminal
    command([[exe printf("terminal %s -u NONE -i NONE --cmd \"]]
            ..nvim_set..[[\"]]
            ..[[ -c \"call writefile([has('ttyin'), has('ttyout')], 'Xtest_startup_ttyout')\"]]
            ..[[ -c q | cat -v"]]  -- Output to a pipe.
            ..[[, shellescape(v:progpath))]])
    retry(nil, 3000, function()
      sleep(1)
      eq('1\n0\n',  -- stdin is a TTY, stdout is a pipe
         read_file('Xtest_startup_ttyout'))
    end)
  end)
  it('input from pipe: has("ttyin")==0 has("ttyout")==1', function()
    if iswin() then
      command([[set shellcmdflag=/s\ /c shellxquote=\"]])
    end
    -- Running in :terminal
    command([[exe printf("terminal echo foo | ]]  -- Input from a pipe.
            ..[[%s -u NONE -i NONE --cmd \"]]
            ..nvim_set..[[\"]]
            ..[[ -c \"call writefile([has('ttyin'), has('ttyout')], 'Xtest_startup_ttyout')\"]]
            ..[[ -c q -- -"]]
            ..[[, shellescape(v:progpath))]])
    retry(nil, 3000, function()
      sleep(1)
      eq('0\n1\n',  -- stdin is a pipe, stdout is a TTY
         read_file('Xtest_startup_ttyout'))
    end)
  end)
  it('input from pipe (implicit) #7679', function()
    local screen = Screen.new(25, 4)
    screen:attach()
    if iswin() then
      command([[set shellcmdflag=/s\ /c shellxquote=\"]])
    end
    -- Running in :terminal
    command([[exe printf("terminal echo foo | ]]  -- Input from a pipe.
            ..[[%s -u NONE -i NONE --cmd \"]]
            ..nvim_set..[[\"]]
            ..[[ -c \"echo has('ttyin') has('ttyout')\""]]
            ..[[, shellescape(v:progpath))]])
    screen:expect([[
      ^foo                      |
      ~                        |
      0 1                      |
                               |
    ]])
  end)
  it('input from pipe + file args #7679', function()
    eq('ohyeah\r\n0 0 bufs=3',
       funcs.system({nvim_prog, '-n', '-u', 'NONE', '-i', 'NONE', '--headless',
                     '+.print',
                     "+echo has('ttyin') has('ttyout') 'bufs='.bufnr('$')",
                     '+qall!',
                     '-',
                     'test/functional/fixtures/tty-test.c',
                     'test/functional/fixtures/shell-test.c',
                    },
                    { 'ohyeah', '' }))
  end)

  it('if stdin is empty: selects buffer 2, deletes buffer 1 #8561', function()
    eq('\r\n  2 %a   "file1"                        line 0\r\n  3      "file2"                        line 0',
       funcs.system({nvim_prog, '-n', '-u', 'NONE', '-i', 'NONE', '--headless',
                     '+ls!',
                     '+qall!',
                     '-',
                     'file1',
                     'file2',
                    },
                    { '' }))
  end)

  it('-e/-E interactive #7679', function()
    clear('-e')
    local screen = Screen.new(25, 3)
    screen:attach()
    feed("put ='from -e'<CR>")
    screen:expect([[
      :put ='from -e'          |
      from -e                  |
      :^                        |
    ]])

    clear('-E')
    screen = Screen.new(25, 3)
    screen:attach()
    feed("put ='from -E'<CR>")
    screen:expect([[
      :put ='from -E'          |
      from -E                  |
      :^                        |
    ]])
  end)

  it('stdin with -es/-Es #7679', function()
    local input = { 'append', 'line1', 'line2', '.', '%print', '' }
    local inputstr = table.concat(input, '\n')

    --
    -- -Es: read stdin as text
    --
    eq('partylikeits1999\n',
       funcs.system({nvim_prog, '-n', '-u', 'NONE', '-i', 'NONE', '-Es', '+.print', 'test/functional/fixtures/tty-test.c' },
                    { 'partylikeits1999', '' }))
    eq(inputstr,
       funcs.system({nvim_prog, '-i', 'NONE', '-Es', '+%print', '-' },
                    input))
    -- with `-u NORC`
    eq('thepartycontinues\n',
       funcs.system({nvim_prog, '-n', '-u', 'NORC', '-Es', '+.print' },
                    { 'thepartycontinues', '' }))
    -- without `-u`
    eq('thepartycontinues\n',
       funcs.system({nvim_prog, '-n', '-Es', '+.print' },
                    { 'thepartycontinues', '' }))

    --
    -- -es: read stdin as ex-commands
    --
    eq('  encoding=utf-8\n',
       funcs.system({nvim_prog, '-n', '-u', 'NONE', '-i', 'NONE', '-es', 'test/functional/fixtures/tty-test.c' },
                    { 'set encoding', '' }))
    eq('line1\nline2\n',
       funcs.system({nvim_prog, '-i', 'NONE', '-es', '-' },
                    input))
    -- with `-u NORC`
    eq('  encoding=utf-8\n',
       funcs.system({nvim_prog, '-n', '-u', 'NORC', '-es' },
                    { 'set encoding', '' }))
    -- without `-u`
    eq('  encoding=utf-8\n',
       funcs.system({nvim_prog, '-n', '-es' },
                    { 'set encoding', '' }))
  end)

  it('-es/-Es disables swapfile, user config #8540', function()
    for _,arg in ipairs({'-es', '-Es'}) do
      local out = funcs.system({nvim_prog, arg,
                                '+set swapfile? updatecount? shada?',
                                "+put =execute('scriptnames')", '+%print'})
      local line1 = string.match(out, '^.-\n')
      -- updatecount=0 means swapfile was disabled.
      eq("  swapfile  updatecount=0  shada=!,'100,<50,s10,h\n", line1)
      -- Standard plugins were loaded, but not user config.
      eq('health.vim', string.match(out, 'health.vim'))
      eq(nil, string.match(out, 'init.vim'))
    end
  end)

  it('does not crash if --embed is given twice', function()
    clear{args={'--embed'}}
    eq(2, eval('1+1'))
  end)

<<<<<<< HEAD
  it('does not crash when expanding cdpath during early_init', function()
    clear{env={CDPATH='~doesnotexist'}}
    eq(',~doesnotexist', eval('&cdpath'))
=======
  it('message display ends with enter #7967', function()
    local screen
    screen = Screen.new(60, 6)
    screen:attach()
    command([[let g:id = termopen('"]]..nvim_prog..
    [[" -u NONE -i NONE --cmd "set noruler" --cmd "let g:foo = g:bar"')]])
    screen:expect([[
      ^                                                            |
      Error detected while processing pre-vimrc command line:     |
      E121: Undefined variable: g:bar                             |
      E15: Invalid expression: g:bar                              |
      Press ENTER or type command to continue                     |
                                                                  |
    ]])
    command('call chansend(g:id, "\n")')
    screen:expect([[
      ^                                                            |
      ~                                                           |
      ~                                                           |
      [No Name]                                                   |
                                                                  |
                                                                  |
    ]])
>>>>>>> 2fbeea83
  end)
end)

describe('sysinit', function()
  local xdgdir = 'Xxdg'
  local vimdir = 'Xvim'
  local xhome = 'Xhome'
  local pathsep = helpers.get_pathsep()

  before_each(function()
    rmdir(xdgdir)
    rmdir(vimdir)
    rmdir(xhome)

    mkdir(xdgdir)
    mkdir(xdgdir .. pathsep .. 'nvim')
    write_file(table.concat({xdgdir, 'nvim', 'sysinit.vim'}, pathsep), [[
      let g:loaded = get(g:, "loaded", 0) + 1
      let g:xdg = 1
    ]])

    mkdir(vimdir)
    write_file(table.concat({vimdir, 'sysinit.vim'}, pathsep), [[
      let g:loaded = get(g:, "loaded", 0) + 1
      let g:vim = 1
    ]])

    mkdir(xhome)
  end)
  after_each(function()
    rmdir(xdgdir)
    rmdir(vimdir)
    rmdir(xhome)
  end)

  it('prefers XDG_CONFIG_DIRS over VIM', function()
    clear{args={'--cmd', 'set nomore undodir=. directory=. belloff='},
          args_rm={'-u', '--cmd'},
          env={ HOME=xhome,
                XDG_CONFIG_DIRS=xdgdir,
                VIM=vimdir }}
    eq('loaded 1 xdg 1 vim 0',
       eval('printf("loaded %d xdg %d vim %d", g:loaded, get(g:, "xdg", 0), get(g:, "vim", 0))'))
  end)

  it('uses VIM if XDG_CONFIG_DIRS unset', function()
    clear{args={'--cmd', 'set nomore undodir=. directory=. belloff='},
          args_rm={'-u', '--cmd'},
          env={ HOME=xhome,
                XDG_CONFIG_DIRS='',
                VIM=vimdir }}
    eq('loaded 1 xdg 0 vim 1',
       eval('printf("loaded %d xdg %d vim %d", g:loaded, get(g:, "xdg", 0), get(g:, "vim", 0))'))
  end)
end)<|MERGE_RESOLUTION|>--- conflicted
+++ resolved
@@ -222,12 +222,12 @@
     eq(2, eval('1+1'))
   end)
 
-<<<<<<< HEAD
   it('does not crash when expanding cdpath during early_init', function()
     clear{env={CDPATH='~doesnotexist'}}
     eq(',~doesnotexist', eval('&cdpath'))
-=======
-  it('message display ends with enter #7967', function()
+  end)
+
+  it('ENTER dismisses early message #7967', function()
     local screen
     screen = Screen.new(60, 6)
     screen:attach()
@@ -241,7 +241,7 @@
       Press ENTER or type command to continue                     |
                                                                   |
     ]])
-    command('call chansend(g:id, "\n")')
+    command([[call chansend(g:id, "\n")]])
     screen:expect([[
       ^                                                            |
       ~                                                           |
@@ -250,7 +250,6 @@
                                                                   |
                                                                   |
     ]])
->>>>>>> 2fbeea83
   end)
 end)
 
